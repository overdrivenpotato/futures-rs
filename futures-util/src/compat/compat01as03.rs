--- conflicted
+++ resolved
@@ -8,12 +8,8 @@
 };
 use futures_core::{task as task03, Future as Future03, Stream as Stream03};
 use std::pin::Pin;
-<<<<<<< HEAD
 use futures_sink::Sink as Sink03;
-use std::task::LocalWaker;
-=======
 use std::task::Waker;
->>>>>>> 380a88b5
 
 /// Converts a futures 0.1 Future, Stream, AsyncRead, or AsyncWrite
 /// object to a futures 0.3-compatible version,
@@ -34,17 +30,8 @@
         }
     }
 
-<<<<<<< HEAD
-    fn in_notify<R>(
-        &mut self,
-        lw: &LocalWaker,
-        f: impl FnOnce(&mut T) -> R,
-    ) -> R {
-        let notify = &WakerToHandle(lw.as_waker());
-=======
     fn in_notify<R>(&mut self, waker: &Waker, f: impl FnOnce(&mut T) -> R) -> R {
         let notify = &WakerToHandle(waker);
->>>>>>> 380a88b5
         self.inner.poll_fn_notify(notify, 0, f)
     }
 }
@@ -152,10 +139,10 @@
 
     fn in_notify<R>(
         &mut self,
-        lw: &LocalWaker,
+        waker: &Waker,
         f: impl FnOnce(&mut S) -> R,
     ) -> R {
-        let notify = &WakerToHandle(lw.as_waker());
+        let notify = &WakerToHandle(waker);
         self.inner.poll_fn_notify(notify, 0, f)
     }
 }
@@ -168,9 +155,9 @@
 
     fn poll_next(
         mut self: Pin<&mut Self>,
-        lw: &LocalWaker,
+        waker: &Waker,
     ) -> task03::Poll<Option<Self::Item>> {
-        match self.in_notify(lw, |f| f.poll()) {
+        match self.in_notify(waker, |f| f.poll()) {
             Ok(Async01::Ready(Some(t))) => task03::Poll::Ready(Some(Ok(t))),
             Ok(Async01::Ready(None)) => task03::Poll::Ready(None),
             Ok(Async01::NotReady) => task03::Poll::Pending,
@@ -197,10 +184,10 @@
 
     fn poll_ready(
         mut self: Pin<&mut Self>,
-        lw: &LocalWaker,
+        waker: &Waker,
     ) -> task03::Poll<Result<(), Self::SinkError>> {
         match self.buffer.take() {
-            Some(item) => match self.in_notify(lw, |f| f.start_send(item)) {
+            Some(item) => match self.in_notify(waker, |f| f.start_send(item)) {
                 Ok(AsyncSink01::Ready) => task03::Poll::Ready(Ok(())),
                 Ok(AsyncSink01::NotReady(i)) => {
                     self.buffer = Some(i);
@@ -214,10 +201,10 @@
 
     fn poll_flush(
         mut self: Pin<&mut Self>,
-        lw: &LocalWaker,
+        waker: &Waker,
     ) -> task03::Poll<Result<(), Self::SinkError>> {
         let item = self.buffer.take();
-        match self.in_notify(lw, |f| match item {
+        match self.in_notify(waker, |f| match item {
             Some(i) => match f.start_send(i) {
                 Ok(AsyncSink01::Ready) => f.poll_complete().map(|i| (i, None)),
                 Ok(AsyncSink01::NotReady(t)) => {
@@ -238,12 +225,12 @@
 
     fn poll_close(
         mut self: Pin<&mut Self>,
-        lw: &LocalWaker,
+        waker: &Waker,
     ) -> task03::Poll<Result<(), Self::SinkError>> {
         let item = self.buffer.take();
         let close_started = self.close_started;
 
-        let result = self.in_notify(lw, |f| {
+        let result = self.in_notify(waker, |f| {
             if !close_started {
                 if let Some(item) = item {
                     if let AsyncSink01::NotReady(item) = f.start_send(item)? {
@@ -320,45 +307,14 @@
             }
         }
 
-<<<<<<< HEAD
-        fn poll_read(
-            &mut self,
-            lw: &task03::LocalWaker,
-            buf: &mut [u8],
-        ) -> task03::Poll<Result<usize, Error>> {
-            poll_01_to_03(self.in_notify(lw, |x| x.poll_read(buf)))
-=======
         fn poll_read(&mut self, waker: &task03::Waker, buf: &mut [u8])
             -> task03::Poll<Result<usize, Error>>
         {
             poll_01_to_03(self.in_notify(waker, |x| x.poll_read(buf)))
->>>>>>> 380a88b5
         }
     }
 
     impl<W: AsyncWrite01> AsyncWrite03 for Compat01As03<W> {
-<<<<<<< HEAD
-        fn poll_write(
-            &mut self,
-            lw: &task03::LocalWaker,
-            buf: &[u8],
-        ) -> task03::Poll<Result<usize, Error>> {
-            poll_01_to_03(self.in_notify(lw, |x| x.poll_write(buf)))
-        }
-
-        fn poll_flush(
-            &mut self,
-            lw: &task03::LocalWaker,
-        ) -> task03::Poll<Result<(), Error>> {
-            poll_01_to_03(self.in_notify(lw, |x| x.poll_flush()))
-        }
-
-        fn poll_close(
-            &mut self,
-            lw: &task03::LocalWaker,
-        ) -> task03::Poll<Result<(), Error>> {
-            poll_01_to_03(self.in_notify(lw, |x| x.shutdown()))
-=======
         fn poll_write(&mut self, waker: &task03::Waker, buf: &[u8])
             -> task03::Poll<Result<usize, Error>>
         {
@@ -375,7 +331,6 @@
             -> task03::Poll<Result<(), Error>>
         {
             poll_01_to_03(self.in_notify(waker, AsyncWrite01::shutdown))
->>>>>>> 380a88b5
         }
     }
 }