use crate::stream::{StreamExt, Fuse};
use core::pin::Pin;
use futures_core::future::{FusedFuture, Future};
use futures_core::stream::Stream;
use futures_core::task::{Waker, Poll};
use futures_sink::Sink;
use pin_utils::{unsafe_pinned, unsafe_unpinned};

const INVALID_POLL: &str = "polled `Forward` after completion";

/// Future for the `Stream::forward` combinator, which sends a stream of values
/// to a sink and then flushes the sink.
///
/// Note: this is only usable with `Unpin` sinks, so `Sink`s that aren't `Unpin`
/// will need to be pinned in order to be used with this combinator.
//
// This limitation is necessary in order to return the sink after the forwarding
// has completed so that it can be used again.
#[derive(Debug)]
#[must_use = "steams do nothing unless polled"]
pub struct Forward<St: Stream, Si: Sink + Unpin> {
    sink: Option<Si>,
    stream: Fuse<St>,
    buffered_item: Option<Si::SinkItem>,
}

impl<St: Stream + Unpin, Si: Sink + Unpin> Unpin for Forward<St, Si> {}

impl<St, Si> Forward<St, Si>
where
    Si: Sink + Unpin,
    St: Stream<Item = Result<Si::SinkItem, Si::SinkError>>,
{
    unsafe_pinned!(sink: Option<Si>);
    unsafe_pinned!(stream: Fuse<St>);
    unsafe_unpinned!(buffered_item: Option<Si::SinkItem>);

    pub(super) fn new(stream: St, sink: Si) -> Forward<St, Si> {
        Forward {
            sink: Some(sink),
            stream: stream.fuse(),
                buffered_item: None,
        }
    }

    fn try_start_send(
        mut self: Pin<&mut Self>,
        waker: &Waker,
        item: Si::SinkItem,
    ) -> Poll<Result<(), Si::SinkError>> {
        debug_assert!(self.buffered_item.is_none());
        {
            let mut sink = self.as_mut().sink().as_pin_mut().unwrap();
            if sink.as_mut().poll_ready(waker)?.is_ready() {
                return Poll::Ready(sink.start_send(item));
            }
        }
        *self.as_mut().buffered_item() = Some(item);
        Poll::Pending
    }
}

impl<St: Stream, Si: Sink + Unpin> FusedFuture for Forward<St, Si> {
    fn is_terminated(&self) -> bool {
        self.sink.is_none()
    }
}

impl<St, Si> Future for Forward<St, Si>
where
    Si: Sink + Unpin,
    St: Stream<Item = Result<Si::SinkItem, Si::SinkError>>,
{
    type Output = Result<Si, Si::SinkError>;

    fn poll(
        mut self: Pin<&mut Self>,
        waker: &Waker,
    ) -> Poll<Self::Output> {
        // If we've got an item buffered already, we need to write it to the
        // sink before we can do anything else
        if let Some(item) = self.as_mut().buffered_item().take() {
            try_ready!(self.as_mut().try_start_send(waker, item));
        }

        loop {
            match self.as_mut().stream().poll_next(waker) {
                Poll::Ready(Some(Ok(item))) =>
                   try_ready!(self.as_mut().try_start_send(waker, item)),
                Poll::Ready(Some(Err(e))) => return Poll::Ready(Err(e)),
                Poll::Ready(None) => {
                    try_ready!(self.as_mut().sink().as_pin_mut().expect(INVALID_POLL)
<<<<<<< HEAD
                                   .poll_flush(lw));
=======
                                   .poll_close(waker));
>>>>>>> 380a88b5
                    return Poll::Ready(Ok(self.as_mut().sink().take().unwrap()))
                }
                Poll::Pending => {
                    try_ready!(self.as_mut().sink().as_pin_mut().expect(INVALID_POLL)
                                   .poll_flush(waker));
                    return Poll::Pending
                }
            }
        }
    }
}<|MERGE_RESOLUTION|>--- conflicted
+++ resolved
@@ -90,11 +90,7 @@
                 Poll::Ready(Some(Err(e))) => return Poll::Ready(Err(e)),
                 Poll::Ready(None) => {
                     try_ready!(self.as_mut().sink().as_pin_mut().expect(INVALID_POLL)
-<<<<<<< HEAD
-                                   .poll_flush(lw));
-=======
-                                   .poll_close(waker));
->>>>>>> 380a88b5
+                                   .poll_flush(waker));
                     return Poll::Ready(Ok(self.as_mut().sink().take().unwrap()))
                 }
                 Poll::Pending => {
